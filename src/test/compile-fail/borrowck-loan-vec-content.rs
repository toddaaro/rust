// Here we check that it is allowed to lend out an element of a
// (locally rooted) mutable, unique vector, and that we then prevent
// modifications to the contents.

fn takes_imm_elt(_v: &int, f: fn()) {
    f();
}

fn has_mut_vec_and_does_not_try_to_change_it() {
    let v = ~[mut 1, 2, 3];
    do takes_imm_elt(&v[0]) || {
    }
}

fn has_mut_vec_but_tries_to_change_it() {
<<<<<<< HEAD
    let v = ~[mut 1, 2, 3];
    do takes_imm_elt(&v[0]) || { //! NOTE loan of mutable vec content granted here
        v[1] = 4; //! ERROR assigning to mutable vec content prohibited due to outstanding loan
=======
    let v = [mut 1, 2, 3]/~;
    takes_imm_elt(&v[0]) {|| //~ NOTE loan of mutable vec content granted here
        v[1] = 4; //~ ERROR assigning to mutable vec content prohibited due to outstanding loan
>>>>>>> 29eb788b
    }
}

fn takes_const_elt(_v: &const int, f: fn()) {
    f();
}

fn has_mut_vec_and_tries_to_change_it() {
    let v = ~[mut 1, 2, 3];
    do takes_const_elt(&const v[0]) || {
        v[1] = 4;
    }
}

fn main() {
}<|MERGE_RESOLUTION|>--- conflicted
+++ resolved
@@ -13,15 +13,9 @@
 }
 
 fn has_mut_vec_but_tries_to_change_it() {
-<<<<<<< HEAD
     let v = ~[mut 1, 2, 3];
-    do takes_imm_elt(&v[0]) || { //! NOTE loan of mutable vec content granted here
-        v[1] = 4; //! ERROR assigning to mutable vec content prohibited due to outstanding loan
-=======
-    let v = [mut 1, 2, 3]/~;
-    takes_imm_elt(&v[0]) {|| //~ NOTE loan of mutable vec content granted here
+    do takes_imm_elt(&v[0]) || { //~ NOTE loan of mutable vec content granted here
         v[1] = 4; //~ ERROR assigning to mutable vec content prohibited due to outstanding loan
->>>>>>> 29eb788b
     }
 }
 
