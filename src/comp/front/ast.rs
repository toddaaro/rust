--- conflicted
+++ resolved
@@ -214,11 +214,7 @@
     expr_unary(unop, @expr, ann);
     expr_lit(@lit, ann);
     expr_cast(@expr, @ty, ann);
-<<<<<<< HEAD
     expr_if(@expr, block, option.t[@expr], ann);
-=======
-    expr_if(@expr, block, vec[tup(@expr, block)], option.t[block], ann);
->>>>>>> 6ed226c6
     expr_while(@expr, block, ann);
     expr_for(@decl, @expr, block, ann);
     expr_for_each(@decl, @expr, block, ann);
