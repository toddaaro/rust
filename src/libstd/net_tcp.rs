#[doc="
High-level interface to libuv's TCP functionality
"];

import ip = net_ip;
import uv::iotask;
import uv::iotask::iotask;
import comm::methods;
import future::future;
import future_spawn = future::spawn;
// FIXME #1935
// should be able to, but can't atm, replace w/ result::{result, extensions};
import result::*;
import libc::size_t;
import str::extensions;

// tcp interfaces
export tcp_socket;
// buffered socket
export tcp_socket_buf, socket_buf;
// errors
export tcp_err_data, tcp_connect_err_data;
// operations on a tcp_socket
export write, write_future, read_start, read_stop;
// tcp server stuff
export listen, accept;
// tcp client stuff
export connect;

#[nolink]
native mod rustrt {
    fn rust_uv_current_kernel_malloc(size: libc::c_uint) -> *libc::c_void;
    fn rust_uv_current_kernel_free(mem: *libc::c_void);
    fn rust_uv_helper_uv_tcp_t_size() -> libc::c_uint;
}

#[doc="
Encapsulates an open TCP/IP connection through libuv

`tcp_socket` is non-copyable/sendable and automagically handles closing the
underlying libuv data structures when it goes out of scope. This is the
data structure that is used for read/write operations over a TCP stream.
"]
class tcp_socket {
  let socket_data: @tcp_socket_data;
  new(socket_data: @tcp_socket_data) { self.socket_data = socket_data; }
  drop {
    unsafe {
        tear_down_socket_data(self.socket_data)
    }
  }
}

#[doc="
A buffered wrapper for `net::tcp::tcp_socket`

It is created with a call to `net::tcp::socket_buf()` and has impls that
satisfy both the `io::reader` and `io::writer` ifaces.
"]
class tcp_socket_buf {
  let data: @tcp_buffered_socket_data;
  new(data: @tcp_buffered_socket_data) { self.data = data; }
}

#[doc="
Contains raw, string-based, error information returned from libuv
"]
type tcp_err_data = {
    err_name: str,
    err_msg: str
};
#[doc="
Details returned as part of a `result::err` result from `tcp::listen`
"]
enum tcp_listen_err_data {
    #[doc="
    Some unplanned-for error. The first and second fields correspond
    to libuv's `err_name` and `err_msg` fields, respectively.
    "]
    generic_listen_err(str, str),
    #[doc="
    Failed to bind to the requested IP/Port, because it is already in use.

    # Possible Causes

    * Attempting to bind to a port already bound to another listener
    "]
    address_in_use,
    #[doc="
    Request to bind to an IP/Port was denied by the system.

    # Possible Causes

    * Attemping to binding to an IP/Port as a non-Administrator
      on Windows Vista+
    * Attempting to bind, as a non-priv'd
      user, to 'privileged' ports (< 1024) on *nix
    "]
    access_denied
}
#[doc="
Details returned as part of a `result::err` result from `tcp::connect`
"]
enum tcp_connect_err_data {
    #[doc="
    Some unplanned-for error. The first and second fields correspond
    to libuv's `err_name` and `err_msg` fields, respectively.
    "]
    generic_connect_err(str, str),
    #[doc="
    Invalid IP or invalid port
    "]
    connection_refused
}

#[doc="
Initiate a client connection over TCP/IP

# Arguments

* `input_ip` - The IP address (versions 4 or 6) of the remote host
* `port` - the unsigned integer of the desired remote host port
* `iotask` - a `uv::iotask` that the tcp request will run on

# Returns

A `result` that, if the operation succeeds, contains a `net::net::tcp_socket`
that can be used to send and receive data to/from the remote host. In the
event of failure, a `net::tcp::tcp_connect_err_data` instance will be
returned
"]
fn connect(-input_ip: ip::ip_addr, port: uint,
           iotask: iotask)
    -> result::result<tcp_socket, tcp_connect_err_data> unsafe {
    let result_po = comm::port::<conn_attempt>();
    let closed_signal_po = comm::port::<()>();
    let conn_data = {
        result_ch: comm::chan(result_po),
        closed_signal_ch: comm::chan(closed_signal_po)
    };
    let conn_data_ptr = ptr::addr_of(conn_data);
    let reader_po = comm::port::<result::result<~[u8], tcp_err_data>>();
    let stream_handle_ptr = malloc_uv_tcp_t();
    *(stream_handle_ptr as *mut uv::ll::uv_tcp_t) = uv::ll::tcp_t();
    let socket_data = @{
        reader_po: reader_po,
        reader_ch: comm::chan(reader_po),
        stream_handle_ptr: stream_handle_ptr,
        connect_req: uv::ll::connect_t(),
        write_req: uv::ll::write_t(),
        iotask: iotask
    };
    let socket_data_ptr = ptr::addr_of(*socket_data);
    log(debug, #fmt("tcp_connect result_ch %?", conn_data.result_ch));
    // get an unsafe representation of our stream_handle_ptr that
    // we can send into the interact cb to be handled in libuv..
    log(debug, #fmt("stream_handle_ptr outside interact %?",
        stream_handle_ptr));
    iotask::interact(iotask) {|loop_ptr|
        log(debug, "in interact cb for tcp client connect..");
        log(debug, #fmt("stream_handle_ptr in interact %?",
            stream_handle_ptr));
        alt uv::ll::tcp_init( loop_ptr, stream_handle_ptr) {
          0i32 {
            log(debug, "tcp_init successful");
            alt input_ip {
              ipv4 {
                log(debug, "dealing w/ ipv4 connection..");
                let connect_req_ptr =
                    ptr::addr_of((*socket_data_ptr).connect_req);
                let addr_str = ip::format_addr(input_ip);
                let connect_result = alt input_ip {
                  ip::ipv4(addr) {
                    // have to "recreate" the sockaddr_in/6
                    // since the ip_addr discards the port
                    // info.. should probably add an additional
                    // rust type that actually is closer to
                    // what the libuv API expects (ip str + port num)
                    log(debug, #fmt("addr: %?", addr));
                    let in_addr = uv::ll::ip4_addr(addr_str, port as int);
                    uv::ll::tcp_connect(
                        connect_req_ptr,
                        stream_handle_ptr,
                        ptr::addr_of(in_addr),
                        tcp_connect_on_connect_cb)
                  }
                  ip::ipv6(addr) {
                    log(debug, #fmt("addr: %?", addr));
                    let in_addr = uv::ll::ip6_addr(addr_str, port as int);
                    uv::ll::tcp_connect6(
                        connect_req_ptr,
                        stream_handle_ptr,
                        ptr::addr_of(in_addr),
                        tcp_connect_on_connect_cb)
                  }
                };
                alt connect_result {
                  0i32 {
                    log(debug, "tcp_connect successful");
                    // reusable data that we'll have for the
                    // duration..
                    uv::ll::set_data_for_uv_handle(stream_handle_ptr,
                                               socket_data_ptr as
                                                  *libc::c_void);
                    // just so the connect_cb can send the
                    // outcome..
                    uv::ll::set_data_for_req(connect_req_ptr,
                                             conn_data_ptr);
                    log(debug, "leaving tcp_connect interact cb...");
                    // let tcp_connect_on_connect_cb send on
                    // the result_ch, now..
                  }
                  _ {
                    // immediate connect failure.. probably a garbage
                    // ip or somesuch
                    let err_data = uv::ll::get_last_err_data(loop_ptr);
                    comm::send((*conn_data_ptr).result_ch,
                               conn_failure(err_data.to_tcp_err()));
                    uv::ll::set_data_for_uv_handle(stream_handle_ptr,
                                                   conn_data_ptr);
                    uv::ll::close(stream_handle_ptr, stream_error_close_cb);
                  }
                }
              }
            }
        }
          _ {
            // failure to create a tcp handle
            let err_data = uv::ll::get_last_err_data(loop_ptr);
            comm::send((*conn_data_ptr).result_ch,
                       conn_failure(err_data.to_tcp_err()));
          }
        }
    };
    alt comm::recv(result_po) {
      conn_success {
        log(debug, "tcp::connect - received success on result_po");
        result::ok(tcp_socket(socket_data))
      }
      conn_failure(err_data) {
        comm::recv(closed_signal_po);
        log(debug, "tcp::connect - received failure on result_po");
        // still have to free the malloc'd stream handle..
        rustrt::rust_uv_current_kernel_free(stream_handle_ptr
                                           as *libc::c_void);
        let tcp_conn_err = alt err_data.err_name {
          "ECONNREFUSED" { connection_refused }
          _ { generic_connect_err(err_data.err_name, err_data.err_msg) }
        };
        result::err(tcp_conn_err)
      }
    }
}

#[doc="
Write binary data to a tcp stream; Blocks until operation completes

# Arguments

* sock - a `tcp_socket` to write to
* raw_write_data - a vector of `[u8]/~` that will be written to the stream.
This value must remain valid for the duration of the `write` call

# Returns

A `result` object with a `nil` value as the `ok` variant, or a `tcp_err_data`
value as the `err` variant
"]
fn write(sock: tcp_socket, raw_write_data: ~[u8])
    -> result::result<(), tcp_err_data> unsafe {
    let socket_data_ptr = ptr::addr_of(*(sock.socket_data));
    write_common_impl(socket_data_ptr, raw_write_data)
}

#[doc="
Write binary data to tcp stream; Returns a `future::future` value immediately

# Safety

This function can produce unsafe results if:

1. the call to `write_future` is made
2. the `future::future` value returned is never resolved via
`future::get`
3. and then the `tcp_socket` passed in to `write_future` leaves
scope and is destructed before the task that runs the libuv write
operation completes.

As such: If using `write_future`, always be sure to resolve the returned
`future` so as to ensure libuv doesn't try to access a released write handle.
Otherwise, use the blocking `tcp::write` function instead.

# Arguments

* sock - a `tcp_socket` to write to
* raw_write_data - a vector of `[u8]/~` that will be written to the stream.
This value must remain valid for the duration of the `write` call

# Returns

A `future` value that, once the `write` operation completes, resolves to a
`result` object with a `nil` value as the `ok` variant, or a `tcp_err_data`
value as the `err` variant
"]
fn write_future(sock: tcp_socket, raw_write_data: ~[u8])
    -> future<result::result<(), tcp_err_data>> unsafe {
    let socket_data_ptr = ptr::addr_of(*(sock.socket_data));
    future_spawn {||
        let data_copy = copy(raw_write_data);
        write_common_impl(socket_data_ptr, data_copy)
    }
}

#[doc="
Begin reading binary data from an open TCP connection; used with `read_stop`

# Arguments

* sock -- a `net::tcp::tcp_socket` for the connection to read from

# Returns

* A `result` instance that will either contain a
`comm::port<tcp_read_result>` that the user can read (and optionally, loop
on) from until `read_stop` is called, or a `tcp_err_data` record
"]
fn read_start(sock: tcp_socket)
    -> result::result<comm::port<
        result::result<~[u8], tcp_err_data>>, tcp_err_data> unsafe {
    let socket_data = ptr::addr_of(*(sock.socket_data));
    read_start_common_impl(socket_data)
}

#[doc="
Stop reading from an open TCP connection; used with `read_start`

# Arguments

* `sock` - a `net::tcp::tcp_socket` that you wish to stop reading on
"]
fn read_stop(sock: tcp_socket,
             -read_port: comm::port<result::result<[u8]/~, tcp_err_data>>) ->
    result::result<(), tcp_err_data> unsafe {
    log(debug, #fmt("taking the read_port out of commission %?", read_port));
    let socket_data = ptr::addr_of(*sock.socket_data);
    read_stop_common_impl(socket_data)
}

#[doc="
Reads a single chunk of data from `tcp_socket`; block until data/error recv'd

Does a blocking read operation for a single chunk of data from a `tcp_socket`
until a data arrives or an error is received. The provided `timeout_msecs`
value is used to raise an error if the timeout period passes without any
data received.

# Arguments

* `sock` - a `net::tcp::tcp_socket` that you wish to read from
* `timeout_msecs` - a `uint` value, in msecs, to wait before dropping the
read attempt. Pass `0u` to wait indefinitely
"]
fn read(sock: tcp_socket, timeout_msecs: uint)
    -> result::result<~[u8],tcp_err_data> {
    let socket_data = ptr::addr_of(*(sock.socket_data));
    read_common_impl(socket_data, timeout_msecs)
}

#[doc="
Reads a single chunk of data; returns a `future::future<[u8]/~>` immediately

Does a non-blocking read operation for a single chunk of data from a
`tcp_socket` and immediately returns a `future` value representing the
result. When resolving the returned `future`, it will block until data
arrives or an error is received. The provided `timeout_msecs`
value is used to raise an error if the timeout period passes without any
data received.

# Safety

This function can produce unsafe results if the call to `read_future` is
made, the `future::future` value returned is never resolved via
`future::get`, and then the `tcp_socket` passed in to `read_future` leaves
scope and is destructed before the task that runs the libuv read
operation completes.

As such: If using `read_future`, always be sure to resolve the returned
`future` so as to ensure libuv doesn't try to access a released read handle.
Otherwise, use the blocking `tcp::read` function instead.

# Arguments

* `sock` - a `net::tcp::tcp_socket` that you wish to read from
* `timeout_msecs` - a `uint` value, in msecs, to wait before dropping the
read attempt. Pass `0u` to wait indefinitely
"]
fn read_future(sock: tcp_socket, timeout_msecs: uint)
    -> future<result::result<~[u8],tcp_err_data>> {
    let socket_data = ptr::addr_of(*(sock.socket_data));
    future_spawn {||
        read_common_impl(socket_data, timeout_msecs)
    }
}

#[doc="
Bind an incoming client connection to a `net::tcp::tcp_socket`

# Notes

It is safe to call `net::tcp::accept` _only_ within the context of the
`new_connect_cb` callback provided as the final argument to the
`net::tcp::listen` function.

The `new_conn` opaque value is provided _only_ as the first argument to the
`new_connect_cb` provided as a part of `net::tcp::listen`.
It can be safely sent to another task but it _must_ be
used (via `net::tcp::accept`) before the `new_connect_cb` call it was
provided to returns.

This implies that a port/chan pair must be used to make sure that the
`new_connect_cb` call blocks until an attempt to create a
`net::tcp::tcp_socket` is completed.

# Example

Here, the `new_conn` is used in conjunction with `accept` from within
a task spawned by the `new_connect_cb` passed into `listen`

~~~~~~~~~~~
net::tcp::listen(remote_ip, remote_port, backlog)
    // this callback is ran once after the connection is successfully
    // set up
    {|kill_ch|
      // pass the kill_ch to your main loop or wherever you want
      // to be able to externally kill the server from
    }
    // this callback is ran when a new connection arrives
    {|new_conn, kill_ch|
    let cont_po = comm::port::<option<tcp_err_data>>();
    let cont_ch = comm::chan(cont_po);
    task::spawn {||
        let accept_result = net::tcp::accept(new_conn);
        if accept_result.is_err() {
            comm::send(cont_ch, result::get_err(accept_result));
            // fail?
        }
        else {
            let sock = result::get(accept_result);
            comm::send(cont_ch, true);
            // do work here
        }
    };
    alt comm::recv(cont_po) {
      // shut down listen()
      some(err_data) { comm::send(kill_chan, some(err_data)) }
      // wait for next connection
      none {}
    }
};
~~~~~~~~~~~

# Arguments

* `new_conn` - an opaque value used to create a new `tcp_socket`

# Returns

On success, this function will return a `net::tcp::tcp_socket` as the
`ok` variant of a `result`. The `net::tcp::tcp_socket` is anchored within
the task that `accept` was called within for its lifetime. On failure,
this function will return a `net::tcp::tcp_err_data` record
as the `err` variant of a `result`.
"]
fn accept(new_conn: tcp_new_connection)
    -> result::result<tcp_socket, tcp_err_data> unsafe {

    alt new_conn{
      new_tcp_conn(server_handle_ptr) {
        let server_data_ptr = uv::ll::get_data_for_uv_handle(
            server_handle_ptr) as *tcp_listen_fc_data;
        let reader_po = comm::port::<result::result<~[u8], tcp_err_data>>();
        let iotask = (*server_data_ptr).iotask;
        let stream_handle_ptr = malloc_uv_tcp_t();
        *(stream_handle_ptr as *mut uv::ll::uv_tcp_t) = uv::ll::tcp_t();
        let client_socket_data = @{
            reader_po: reader_po,
            reader_ch: comm::chan(reader_po),
            stream_handle_ptr : stream_handle_ptr,
            connect_req : uv::ll::connect_t(),
            write_req : uv::ll::write_t(),
            iotask : iotask
        };
        let client_socket_data_ptr = ptr::addr_of(*client_socket_data);
        let client_stream_handle_ptr =
            (*client_socket_data_ptr).stream_handle_ptr;

        let result_po = comm::port::<option<tcp_err_data>>();
        let result_ch = comm::chan(result_po);

        // UNSAFE LIBUV INTERACTION BEGIN
        // .. normally this happens within the context of
        // a call to uv::hl::interact.. but we're breaking
        // the rules here because this always has to be
        // called within the context of a listen() new_connect_cb
        // callback (or it will likely fail and drown your cat)
        log(debug, "in interact cb for tcp::accept");
        let loop_ptr = uv::ll::get_loop_for_uv_handle(
            server_handle_ptr);
        alt uv::ll::tcp_init(loop_ptr, client_stream_handle_ptr) {
          0i32 {
            log(debug, "uv_tcp_init successful for client stream");
            alt uv::ll::accept(
                server_handle_ptr as *libc::c_void,
                client_stream_handle_ptr as *libc::c_void) {
              0i32 {
                log(debug, "successfully accepted client connection");
                uv::ll::set_data_for_uv_handle(client_stream_handle_ptr,
                                               client_socket_data_ptr
                                                   as *libc::c_void);
                comm::send(result_ch, none);
              }
              _ {
                log(debug, "failed to accept client conn");
                comm::send(result_ch, some(
                    uv::ll::get_last_err_data(loop_ptr).to_tcp_err()));
              }
            }
          }
          _ {
            log(debug, "failed to init client stream");
            comm::send(result_ch, some(
                uv::ll::get_last_err_data(loop_ptr).to_tcp_err()));
          }
        }
        // UNSAFE LIBUV INTERACTION END
        alt comm::recv(result_po) {
          some(err_data) {
            result::err(err_data)
          }
          none {
            result::ok(tcp_socket(client_socket_data))
          }
        }
      }
    }
}

#[doc="
Bind to a given IP/port and listen for new connections

# Arguments

* `host_ip` - a `net::ip::ip_addr` representing a unique IP
(versions 4 or 6)
* `port` - a uint representing the port to listen on
* `backlog` - a uint representing the number of incoming connections
to cache in memory
* `hl_loop` - a `uv::hl::high_level_loop` that the tcp request will run on
* `on_establish_cb` - a callback that is evaluated if/when the listener
is successfully established. it takes no parameters
* `new_connect_cb` - a callback to be evaluated, on the libuv thread,
whenever a client attempts to conect on the provided ip/port. the
callback's arguments are:
    * `new_conn` - an opaque type that can be passed to
    `net::tcp::accept` in order to be converted to a `tcp_socket`.
    * `kill_ch` - channel of type `comm::chan<option<tcp_err_data>>`. this
    channel can be used to send a message to cause `listen` to begin
    closing the underlying libuv data structures.

# returns

a `result` instance containing empty data of type `()` on a
successful/normal shutdown, and a `tcp_listen_err_data` enum in the event
of listen exiting because of an error
"]
fn listen(-host_ip: ip::ip_addr, port: uint, backlog: uint,
          iotask: iotask,
          on_establish_cb: fn~(comm::chan<option<tcp_err_data>>),
          +new_connect_cb: fn~(tcp_new_connection,
                               comm::chan<option<tcp_err_data>>))
    -> result::result<(), tcp_listen_err_data> unsafe {
    listen_common(host_ip, port, backlog, iotask, on_establish_cb)
        // on_connect_cb
        {|handle|
            let server_data_ptr = uv::ll::get_data_for_uv_handle(handle)
                as *tcp_listen_fc_data;
            let new_conn = new_tcp_conn(handle);
            let kill_ch = (*server_data_ptr).kill_ch;
            new_connect_cb(new_conn, kill_ch);
    }
}

fn listen_common(-host_ip: ip::ip_addr, port: uint, backlog: uint,
          iotask: iotask,
          on_establish_cb: fn~(comm::chan<option<tcp_err_data>>),
          -on_connect_cb: fn~(*uv::ll::uv_tcp_t))
    -> result::result<(), tcp_listen_err_data> unsafe {
    let stream_closed_po = comm::port::<()>();
    let kill_po = comm::port::<option<tcp_err_data>>();
    let kill_ch = comm::chan(kill_po);
    let server_stream = uv::ll::tcp_t();
    let server_stream_ptr = ptr::addr_of(server_stream);
    let server_data = {
        server_stream_ptr: server_stream_ptr,
        stream_closed_ch: comm::chan(stream_closed_po),
        kill_ch: kill_ch,
        on_connect_cb: on_connect_cb,
        iotask: iotask,
        mut active: true
    };
    let server_data_ptr = ptr::addr_of(server_data);

    let setup_result = comm::listen {|setup_ch|
        // this is to address a compiler warning about
        // an implicit copy.. it seems that double nested
        // will defeat a move sigil, as is done to the host_ip
        // arg above.. this same pattern works w/o complaint in
        // tcp::connect (because the iotask::interact cb isn't
        // nested within a comm::listen block)
        let loc_ip = copy(host_ip);
        iotask::interact(iotask) {|loop_ptr|
            alt uv::ll::tcp_init(loop_ptr, server_stream_ptr) {
              0i32 {
                uv::ll::set_data_for_uv_handle(
                    server_stream_ptr,
                    server_data_ptr);
                let addr_str = ip::format_addr(loc_ip);
                let bind_result = alt loc_ip {
                  ip::ipv4(addr) {
                    log(debug, #fmt("addr: %?", addr));
                    let in_addr = uv::ll::ip4_addr(addr_str, port as int);
                    uv::ll::tcp_bind(server_stream_ptr,
                                     ptr::addr_of(in_addr))
                  }
                  ip::ipv6(addr) {
                    log(debug, #fmt("addr: %?", addr));
                    let in_addr = uv::ll::ip6_addr(addr_str, port as int);
                    uv::ll::tcp_bind6(server_stream_ptr,
                                     ptr::addr_of(in_addr))
                  }
                };
                alt bind_result {
                  0i32 {
                    alt uv::ll::listen(server_stream_ptr,
                                       backlog as libc::c_int,
                                       tcp_lfc_on_connection_cb) {
                      0i32 {
                        comm::send(setup_ch, none);
                      }
                      _ {
                        log(debug, "failure to uv_listen()");
                        let err_data = uv::ll::get_last_err_data(loop_ptr);
                        comm::send(setup_ch, some(err_data));
                      }
                    }
                  }
                  _ {
                    log(debug, "failure to uv_tcp_bind");
                    let err_data = uv::ll::get_last_err_data(loop_ptr);
                    comm::send(setup_ch, some(err_data));
                  }
                }
              }
              _ {
                log(debug, "failure to uv_tcp_init");
                let err_data = uv::ll::get_last_err_data(loop_ptr);
                comm::send(setup_ch, some(err_data));
              }
            }
        };
        setup_ch.recv()
    };
    alt setup_result {
      some(err_data) {
        iotask::interact(iotask) {|loop_ptr|
            log(debug, #fmt("tcp::listen post-kill recv hl interact %?",
                            loop_ptr));
            (*server_data_ptr).active = false;
            uv::ll::close(server_stream_ptr, tcp_lfc_close_cb);
        };
        stream_closed_po.recv();
        alt err_data.err_name {
          "EACCES" {
            log(debug, "Got EACCES error");
            result::err(access_denied)
          }
          "EADDRINUSE" {
            log(debug, "Got EADDRINUSE error");
            result::err(address_in_use)
          }
          _ {
            log(debug, #fmt("Got '%s' '%s' libuv error",
                            err_data.err_name, err_data.err_msg));
            result::err(
                generic_listen_err(err_data.err_name, err_data.err_msg))
          }
        }
      }
      none {
        on_establish_cb(kill_ch);
        let kill_result = comm::recv(kill_po);
        iotask::interact(iotask) {|loop_ptr|
            log(debug, #fmt("tcp::listen post-kill recv hl interact %?",
                            loop_ptr));
            (*server_data_ptr).active = false;
            uv::ll::close(server_stream_ptr, tcp_lfc_close_cb);
        };
        stream_closed_po.recv();
        alt kill_result {
          // some failure post bind/listen
          some(err_data) {
            result::err(generic_listen_err(err_data.err_name,
                                            err_data.err_msg))
          }
          // clean exit
          none {
            result::ok(())
          }
        }
      }
    }
}

#[doc="
Convert a `net::tcp::tcp_socket` to a `net::tcp::tcp_socket_buf`.

This function takes ownership of a `net::tcp::tcp_socket`, returning it
stored within a buffered wrapper, which can be converted to a `io::reader`
or `io::writer`

# Arguments

* `sock` -- a `net::tcp::tcp_socket` that you want to buffer

# Returns

A buffered wrapper that you can cast as an `io::reader` or `io::writer`
"]
fn socket_buf(-sock: tcp_socket) -> tcp_socket_buf {
    tcp_socket_buf(@{ sock: sock, mut buf: []/~ })
}

#[doc="
Convenience methods extending `net::tcp::tcp_socket`
"]
impl tcp_socket for tcp_socket {
    fn read_start() -> result::result<comm::port<
        result::result<~[u8], tcp_err_data>>, tcp_err_data> {
        read_start(self)
    }
    fn read_stop(-read_port:
                 comm::port<result::result<[u8]/~, tcp_err_data>>) ->
        result::result<(), tcp_err_data> {
        read_stop(self, read_port)
    }
    fn read(timeout_msecs: uint) ->
        result::result<~[u8], tcp_err_data> {
        read(self, timeout_msecs)
    }
    fn read_future(timeout_msecs: uint) ->
<<<<<<< HEAD
        future<result::result<~[u8], tcp_err_data>> {
=======
        future::future<result::result<[u8]/~, tcp_err_data>> {
>>>>>>> 483aee8d
        read_future(self, timeout_msecs)
    }
    fn write(raw_write_data: ~[u8])
        -> result::result<(), tcp_err_data> {
        write(self, raw_write_data)
    }
<<<<<<< HEAD
    fn write_future(raw_write_data: ~[u8])
        -> future<result::result<(), tcp_err_data>> {
=======
    fn write_future(raw_write_data: [u8]/~)
        -> future::future<result::result<(), tcp_err_data>> {
>>>>>>> 483aee8d
        write_future(self, raw_write_data)
    }
}

#[doc="
Implementation of `io::reader` iface for a buffered `net::tcp::tcp_socket`
"]
impl tcp_socket_buf of io::reader for @tcp_socket_buf {
    fn read_bytes(amt: uint) -> [u8]/~ {
        let has_amt_available =
            vec::len((*(self.data)).buf) >= amt;
        if has_amt_available {
            // no arbitrary-length shift in vec::?
            let mut ret_buf = []/~;
            while vec::len(ret_buf) < amt {
                ret_buf += [vec::shift((*(self.data)).buf)]/~;
            }
            ret_buf
        }
        else {
            let read_result = read((*(self.data)).sock, 0u);
            if read_result.is_err() {
                let err_data = read_result.get_err();
                log(debug, #fmt("ERROR sock_buf as io::reader.read err %? %?",
                                 err_data.err_name, err_data.err_msg));
                []/~
            }
            else {
                let new_chunk = result::unwrap(read_result);
                (*(self.data)).buf += new_chunk;
                self.read_bytes(amt)
            }
        }
    }
    fn read_byte() -> int {
        self.read_bytes(1u)[0] as int
    }
    fn unread_byte(amt: int) {
        vec::unshift((*(self.data)).buf, amt as u8);
    }
    fn eof() -> bool {
        false // noop
    }
    fn seek(dist: int, seek: io::seek_style) {
        log(debug, #fmt("tcp_socket_buf seek stub %? %?", dist, seek));
        // noop
    }
    fn tell() -> uint {
        0u // noop
    }
}

#[doc="
Implementation of `io::reader` iface for a buffered `net::tcp::tcp_socket`
"]
impl tcp_socket_buf of io::writer for @tcp_socket_buf {
    fn write(data: [const u8]/&) unsafe {
        let socket_data_ptr =
            ptr::addr_of(*((*(self.data)).sock).socket_data);
        let w_result = write_common_impl(socket_data_ptr,
                                        vec::slice(data, 0, vec::len(data)));
        if w_result.is_err() {
            let err_data = w_result.get_err();
            log(debug, #fmt("ERROR sock_buf as io::writer.writer err: %? %?",
                             err_data.err_name, err_data.err_msg));
        }
    }
    fn seek(dist: int, seek: io::seek_style) {
      log(debug, #fmt("tcp_socket_buf seek stub %? %?", dist, seek));
        // noop
    }
    fn tell() -> uint {
        0u
    }
    fn flush() -> int {
        0
    }
}

// INTERNAL API

fn tear_down_socket_data(socket_data: @tcp_socket_data) unsafe {
    let closed_po = comm::port::<()>();
    let closed_ch = comm::chan(closed_po);
    let close_data = {
        closed_ch: closed_ch
    };
    let close_data_ptr = ptr::addr_of(close_data);
    let stream_handle_ptr = (*socket_data).stream_handle_ptr;
    iotask::interact((*socket_data).iotask) {|loop_ptr|
        log(debug, #fmt("interact dtor for tcp_socket stream %? loop %?",
            stream_handle_ptr, loop_ptr));
        uv::ll::set_data_for_uv_handle(stream_handle_ptr,
                                       close_data_ptr);
        uv::ll::close(stream_handle_ptr, tcp_socket_dtor_close_cb);
    };
    comm::recv(closed_po);
    log(debug, #fmt("about to free socket_data at %?", socket_data));
    rustrt::rust_uv_current_kernel_free(stream_handle_ptr
                                       as *libc::c_void);
    log(debug, "exiting dtor for tcp_socket");
}

// shared implementation for tcp::read
fn read_common_impl(socket_data: *tcp_socket_data, timeout_msecs: uint)
    -> result::result<~[u8],tcp_err_data> unsafe {
    log(debug, "starting tcp::read");
    let iotask = (*socket_data).iotask;
    let rs_result = read_start_common_impl(socket_data);
    if result::is_err(rs_result) {
        let err_data = result::get_err(rs_result);
        result::err(err_data)
    }
    else {
        log(debug, "tcp::read before recv_timeout");
        let read_result = if timeout_msecs > 0u {
            timer::recv_timeout(
               iotask, timeout_msecs, result::get(rs_result))
        } else {
            some(comm::recv(result::get(rs_result)))
        };
        log(debug, "tcp::read after recv_timeout");
        alt read_result {
          none {
            log(debug, "tcp::read: timed out..");
            let err_data = {
                err_name: "TIMEOUT",
                err_msg: "req timed out"
            };
            read_stop_common_impl(socket_data);
            result::err(err_data)
          }
          some(data_result) {
            log(debug, "tcp::read got data");
            read_stop_common_impl(socket_data);
            data_result
          }
        }
    }
}

// shared impl for read_stop
fn read_stop_common_impl(socket_data: *tcp_socket_data) ->
    result::result<(), tcp_err_data> unsafe {
    let stream_handle_ptr = (*socket_data).stream_handle_ptr;
    let stop_po = comm::port::<option<tcp_err_data>>();
    let stop_ch = comm::chan(stop_po);
    iotask::interact((*socket_data).iotask) {|loop_ptr|
        log(debug, "in interact cb for tcp::read_stop");
        alt uv::ll::read_stop(stream_handle_ptr as *uv::ll::uv_stream_t) {
          0i32 {
            log(debug, "successfully called uv_read_stop");
            comm::send(stop_ch, none);
          }
          _ {
            log(debug, "failure in calling uv_read_stop");
            let err_data = uv::ll::get_last_err_data(loop_ptr);
            comm::send(stop_ch, some(err_data.to_tcp_err()));
          }
        }
    };
    alt comm::recv(stop_po) {
      some(err_data) {
        result::err(err_data.to_tcp_err())
      }
      none {
        result::ok(())
      }
    }
}

// shared impl for read_start
fn read_start_common_impl(socket_data: *tcp_socket_data)
    -> result::result<comm::port<
        result::result<~[u8], tcp_err_data>>, tcp_err_data> unsafe {
    let stream_handle_ptr = (*socket_data).stream_handle_ptr;
    let start_po = comm::port::<option<uv::ll::uv_err_data>>();
    let start_ch = comm::chan(start_po);
    log(debug, "in tcp::read_start before interact loop");
    iotask::interact((*socket_data).iotask) {|loop_ptr|
        log(debug, #fmt("in tcp::read_start interact cb %?", loop_ptr));
        alt uv::ll::read_start(stream_handle_ptr as *uv::ll::uv_stream_t,
                               on_alloc_cb,
                               on_tcp_read_cb) {
          0i32 {
            log(debug, "success doing uv_read_start");
            comm::send(start_ch, none);
          }
          _ {
            log(debug, "error attempting uv_read_start");
            let err_data = uv::ll::get_last_err_data(loop_ptr);
            comm::send(start_ch, some(err_data));
          }
        }
    };
    alt comm::recv(start_po) {
      some(err_data) {
        result::err(err_data.to_tcp_err())
      }
      none {
        result::ok((*socket_data).reader_po)
      }
    }
}

// helper to convert a "class" vector of [u8] to a *[uv::ll::uv_buf_t]

// shared implementation used by write and write_future
fn write_common_impl(socket_data_ptr: *tcp_socket_data,
                     raw_write_data: ~[u8])
    -> result::result<(), tcp_err_data> unsafe {
    let write_req_ptr = ptr::addr_of((*socket_data_ptr).write_req);
    let stream_handle_ptr =
        (*socket_data_ptr).stream_handle_ptr;
    let write_buf_vec =  ~[ uv::ll::buf_init(
        vec::unsafe::to_ptr(raw_write_data),
        vec::len(raw_write_data)) ];
    let write_buf_vec_ptr = ptr::addr_of(write_buf_vec);
    let result_po = comm::port::<tcp_write_result>();
    let write_data = {
        result_ch: comm::chan(result_po)
    };
    let write_data_ptr = ptr::addr_of(write_data);
    iotask::interact((*socket_data_ptr).iotask) {|loop_ptr|
        log(debug, #fmt("in interact cb for tcp::write %?", loop_ptr));
        alt uv::ll::write(write_req_ptr,
                          stream_handle_ptr,
                          write_buf_vec_ptr,
                          tcp_write_complete_cb) {
          0i32 {
            log(debug, "uv_write() invoked successfully");
            uv::ll::set_data_for_req(write_req_ptr, write_data_ptr);
          }
          _ {
            log(debug, "error invoking uv_write()");
            let err_data = uv::ll::get_last_err_data(loop_ptr);
            comm::send((*write_data_ptr).result_ch,
                       tcp_write_error(err_data.to_tcp_err()));
          }
        }
    };
    // FIXME (#2656): Instead of passing unsafe pointers to local data,
    // and waiting here for the write to complete, we should transfer
    // ownership of everything to the I/O task and let it deal with the
    // aftermath, so we don't have to sit here blocking.
    alt comm::recv(result_po) {
      tcp_write_success { result::ok(()) }
      tcp_write_error(err_data) { result::err(err_data.to_tcp_err()) }
    }
}

<<<<<<< HEAD
// various recv_* can use a tcp_conn_port can re-use this..
fn conn_port_new_tcp_socket(
    stream_handle_ptr: *uv::ll::uv_tcp_t,
    iotask: iotask)
    -> result::result<tcp_socket,tcp_err_data> unsafe {
    // tcp_nl_on_connection_cb
    let reader_po = comm::port::<result::result<~[u8], tcp_err_data>>();
    let client_socket_data = @{
        reader_po : reader_po,
        reader_ch : comm::chan(reader_po),
        stream_handle_ptr : stream_handle_ptr,
        connect_req : uv::ll::connect_t(),
        write_req : uv::ll::write_t(),
        iotask : iotask
    };
    let client_socket_data_ptr = ptr::addr_of(*client_socket_data);
    comm::listen {|cont_ch|
        iotask::interact(iotask) {|loop_ptr|
            log(debug, #fmt("in interact cb 4 conn_port_new_tcp.. loop %?",
                loop_ptr));
            uv::ll::set_data_for_uv_handle(stream_handle_ptr,
                                           client_socket_data_ptr);
            cont_ch.send(());
        };
        cont_ch.recv()
    };
    result::ok(tcp_socket(client_socket_data))
}

=======
>>>>>>> 483aee8d
enum tcp_new_connection {
    new_tcp_conn(*uv::ll::uv_tcp_t)
}

type tcp_listen_fc_data = {
    server_stream_ptr: *uv::ll::uv_tcp_t,
    stream_closed_ch: comm::chan<()>,
    kill_ch: comm::chan<option<tcp_err_data>>,
    on_connect_cb: fn~(*uv::ll::uv_tcp_t),
    iotask: iotask,
    mut active: bool
};

crust fn tcp_lfc_close_cb(handle: *uv::ll::uv_tcp_t) unsafe {
    let server_data_ptr = uv::ll::get_data_for_uv_handle(
        handle) as *tcp_listen_fc_data;
    comm::send((*server_data_ptr).stream_closed_ch, ());
}

crust fn tcp_lfc_on_connection_cb(handle: *uv::ll::uv_tcp_t,
                                     status: libc::c_int) unsafe {
    let server_data_ptr = uv::ll::get_data_for_uv_handle(handle)
        as *tcp_listen_fc_data;
    let kill_ch = (*server_data_ptr).kill_ch;
    if (*server_data_ptr).active {
        alt status {
          0i32 {
            (*server_data_ptr).on_connect_cb(handle);
          }
          _ {
            let loop_ptr = uv::ll::get_loop_for_uv_handle(handle);
            comm::send(kill_ch,
                       some(uv::ll::get_last_err_data(loop_ptr)
                            .to_tcp_err()));
            (*server_data_ptr).active = false;
          }
        }
    }
}

fn malloc_uv_tcp_t() -> *uv::ll::uv_tcp_t unsafe {
    rustrt::rust_uv_current_kernel_malloc(
        rustrt::rust_uv_helper_uv_tcp_t_size()) as *uv::ll::uv_tcp_t
}

enum tcp_connect_result {
    tcp_connected(tcp_socket),
    tcp_connect_error(tcp_err_data)
}

enum tcp_write_result {
    tcp_write_success,
    tcp_write_error(tcp_err_data)
}

enum tcp_read_start_result {
    tcp_read_start_success(comm::port<tcp_read_result>),
    tcp_read_start_error(tcp_err_data)
}

enum tcp_read_result {
    tcp_read_data(~[u8]),
    tcp_read_done,
    tcp_read_err(tcp_err_data)
}

iface to_tcp_err_iface {
    fn to_tcp_err() -> tcp_err_data;
}

impl of to_tcp_err_iface for uv::ll::uv_err_data {
    fn to_tcp_err() -> tcp_err_data {
        { err_name: self.err_name, err_msg: self.err_msg }
    }
}

crust fn on_tcp_read_cb(stream: *uv::ll::uv_stream_t,
                    nread: libc::ssize_t,
                    ++buf: uv::ll::uv_buf_t) unsafe {
    log(debug, #fmt("entering on_tcp_read_cb stream: %? nread: %?",
                    stream, nread));
    let loop_ptr = uv::ll::get_loop_for_uv_handle(stream);
    let socket_data_ptr = uv::ll::get_data_for_uv_handle(stream)
        as *tcp_socket_data;
    alt nread as int {
      // incoming err.. probably eof
      -1 {
        let err_data = uv::ll::get_last_err_data(loop_ptr).to_tcp_err();
        log(debug, #fmt("on_tcp_read_cb: incoming err.. name %? msg %?",
                        err_data.err_name, err_data.err_msg));
        let reader_ch = (*socket_data_ptr).reader_ch;
        comm::send(reader_ch, result::err(err_data));
      }
      // do nothing .. unneeded buf
      0 {}
      // have data
      _ {
        // we have data
        log(debug, #fmt("tcp on_read_cb nread: %d", nread as int));
        let reader_ch = (*socket_data_ptr).reader_ch;
        let buf_base = uv::ll::get_base_from_buf(buf);
        let buf_len = uv::ll::get_len_from_buf(buf);
        let new_bytes = vec::unsafe::from_buf(buf_base, buf_len as uint);
        comm::send(reader_ch, result::ok(new_bytes));
      }
    }
    uv::ll::free_base_of_buf(buf);
    log(debug, "exiting on_tcp_read_cb");
}

crust fn on_alloc_cb(handle: *libc::c_void,
                     ++suggested_size: size_t)
    -> uv::ll::uv_buf_t unsafe {
    log(debug, "tcp read on_alloc_cb!");
    let char_ptr = uv::ll::malloc_buf_base_of(suggested_size);
    log(debug, #fmt("tcp read on_alloc_cb h: %? char_ptr: %u sugsize: %u",
                     handle,
                     char_ptr as uint,
                     suggested_size as uint));
    uv::ll::buf_init(char_ptr, suggested_size as uint)
}

type tcp_socket_close_data = {
    closed_ch: comm::chan<()>
};

crust fn tcp_socket_dtor_close_cb(handle: *uv::ll::uv_tcp_t) unsafe {
    let data = uv::ll::get_data_for_uv_handle(handle)
        as *tcp_socket_close_data;
    let closed_ch = (*data).closed_ch;
    comm::send(closed_ch, ());
    log(debug, "tcp_socket_dtor_close_cb exiting..");
}

crust fn tcp_write_complete_cb(write_req: *uv::ll::uv_write_t,
                              status: libc::c_int) unsafe {
    let write_data_ptr = uv::ll::get_data_for_req(write_req)
        as *write_req_data;
    if status == 0i32 {
        log(debug, "successful write complete");
        comm::send((*write_data_ptr).result_ch, tcp_write_success);
    } else {
        let stream_handle_ptr = uv::ll::get_stream_handle_from_write_req(
            write_req);
        let loop_ptr = uv::ll::get_loop_for_uv_handle(stream_handle_ptr);
        let err_data = uv::ll::get_last_err_data(loop_ptr);
        log(debug, "failure to write");
        comm::send((*write_data_ptr).result_ch, tcp_write_error(err_data));
    }
}

type write_req_data = {
    result_ch: comm::chan<tcp_write_result>
};

type connect_req_data = {
    result_ch: comm::chan<conn_attempt>,
    closed_signal_ch: comm::chan<()>
};

crust fn stream_error_close_cb(handle: *uv::ll::uv_tcp_t) unsafe {
    let data = uv::ll::get_data_for_uv_handle(handle) as
        *connect_req_data;
    comm::send((*data).closed_signal_ch, ());
    log(debug, #fmt("exiting steam_error_close_cb for %?", handle));
}

crust fn tcp_connect_close_cb(handle: *uv::ll::uv_tcp_t) unsafe {
    log(debug, #fmt("closed client tcp handle %?", handle));
}

crust fn tcp_connect_on_connect_cb(connect_req_ptr: *uv::ll::uv_connect_t,
                                   status: libc::c_int) unsafe {
    let conn_data_ptr = (uv::ll::get_data_for_req(connect_req_ptr)
                      as *connect_req_data);
    let result_ch = (*conn_data_ptr).result_ch;
    log(debug, #fmt("tcp_connect result_ch %?", result_ch));
    let tcp_stream_ptr =
        uv::ll::get_stream_handle_from_connect_req(connect_req_ptr);
    alt status {
      0i32 {
        log(debug, "successful tcp connection!");
        comm::send(result_ch, conn_success);
      }
      _ {
        log(debug, "error in tcp_connect_on_connect_cb");
        let loop_ptr = uv::ll::get_loop_for_uv_handle(tcp_stream_ptr);
        let err_data = uv::ll::get_last_err_data(loop_ptr);
        log(debug, #fmt("err_data %? %?", err_data.err_name,
                        err_data.err_msg));
        comm::send(result_ch, conn_failure(err_data));
        uv::ll::set_data_for_uv_handle(tcp_stream_ptr,
                                       conn_data_ptr);
        uv::ll::close(tcp_stream_ptr, stream_error_close_cb);
      }
    }
    log(debug, "leaving tcp_connect_on_connect_cb");
}

enum conn_attempt {
    conn_success,
    conn_failure(uv::ll::uv_err_data)
}

type tcp_socket_data = {
    reader_po: comm::port<result::result<~[u8], tcp_err_data>>,
    reader_ch: comm::chan<result::result<~[u8], tcp_err_data>>,
    stream_handle_ptr: *uv::ll::uv_tcp_t,
    connect_req: uv::ll::uv_connect_t,
    write_req: uv::ll::uv_write_t,
    iotask: iotask
};

type tcp_buffered_socket_data = {
    sock: tcp_socket,
    mut buf: [u8]/~
};

//#[cfg(test)]
mod test {
    // FIXME don't run on fbsd or linux 32 bit (#2064)
    #[cfg(target_os="win32")]
    #[cfg(target_os="darwin")]
    #[cfg(target_os="linux")]
    mod tcp_ipv4_server_and_client_test {
        #[cfg(target_arch="x86_64")]
        mod impl64 {
            #[test]
            fn test_gl_tcp_server_and_client_ipv4() unsafe {
                impl_gl_tcp_ipv4_server_and_client();
            }
            #[test]
            fn test_gl_tcp_ipv4_client_error_connection_refused() unsafe {
                impl_gl_tcp_ipv4_client_error_connection_refused();
            }
            #[test]
            fn test_gl_tcp_server_address_in_use() unsafe {
                impl_gl_tcp_ipv4_server_address_in_use();
            }
            #[test]
            fn test_gl_tcp_server_access_denied() unsafe {
                impl_gl_tcp_ipv4_server_access_denied();
            }
            #[test]
            fn test_gl_tcp_ipv4_server_client_reader_writer() {
                impl_gl_tcp_ipv4_server_client_reader_writer();
            }

        }
        #[cfg(target_arch="x86")]
        mod impl32 {
            #[test]
            #[ignore(cfg(target_os = "linux"))]
            fn test_gl_tcp_server_and_client_ipv4() unsafe {
                impl_gl_tcp_ipv4_server_and_client();
            }
            #[test]
            #[ignore(cfg(target_os = "linux"))]
            fn test_gl_tcp_ipv4_client_error_connection_refused() unsafe {
                impl_gl_tcp_ipv4_client_error_connection_refused();
            }
            #[test]
            #[ignore(cfg(target_os = "linux"))]
            fn test_gl_tcp_server_address_in_use() unsafe {
                impl_gl_tcp_ipv4_server_address_in_use();
            }
            #[test]
            #[ignore(cfg(target_os = "linux"))]
            fn test_gl_tcp_server_access_denied() unsafe {
                impl_gl_tcp_ipv4_server_access_denied();
            }
            #[test]
            #[ignore(cfg(target_os = "linux"))]
            fn test_gl_tcp_ipv4_server_client_reader_writer() {
                impl_gl_tcp_ipv4_server_client_reader_writer();
            }
        }
    }
    fn impl_gl_tcp_ipv4_server_and_client() {
        let hl_loop = uv::global_loop::get();
        let server_ip = "127.0.0.1";
        let server_port = 8888u;
        let expected_req = "ping";
        let expected_resp = "pong";

        let server_result_po = comm::port::<str>();
        let server_result_ch = comm::chan(server_result_po);

        let cont_po = comm::port::<()>();
        let cont_ch = comm::chan(cont_po);
        // server
        task::spawn_sched(task::manual_threads(1u)) {||
            let actual_req = comm::listen {|server_ch|
                run_tcp_test_server(
                    server_ip,
                    server_port,
                    expected_resp,
                    server_ch,
                    cont_ch,
                    hl_loop)
            };
            server_result_ch.send(actual_req);
        };
        comm::recv(cont_po);
        // client
        log(debug, "server started, firing up client..");
        let actual_resp_result = comm::listen {|client_ch|
            run_tcp_test_client(
                server_ip,
                server_port,
                expected_req,
                client_ch,
                hl_loop)
        };
        assert actual_resp_result.is_ok();
        let actual_resp = actual_resp_result.get();
        let actual_req = comm::recv(server_result_po);
        log(debug, #fmt("REQ: expected: '%s' actual: '%s'",
                       expected_req, actual_req));
        log(debug, #fmt("RESP: expected: '%s' actual: '%s'",
                       expected_resp, actual_resp));
        assert str::contains(actual_req, expected_req);
        assert str::contains(actual_resp, expected_resp);
    }
    fn impl_gl_tcp_ipv4_client_error_connection_refused() {
        let hl_loop = uv::global_loop::get();
        let server_ip = "127.0.0.1";
        let server_port = 8889u;
        let expected_req = "ping";
        // client
        log(debug, "firing up client..");
        let actual_resp_result = comm::listen {|client_ch|
            run_tcp_test_client(
                server_ip,
                server_port,
                expected_req,
                client_ch,
                hl_loop)
        };
        alt actual_resp_result.get_err() {
          connection_refused {
          }
          _ {
            fail "unknown error.. expected connection_refused"
          }
        }
    }
    fn impl_gl_tcp_ipv4_server_address_in_use() {
        let hl_loop = uv::global_loop::get();
        let server_ip = "127.0.0.1";
        let server_port = 8890u;
        let expected_req = "ping";
        let expected_resp = "pong";

        let server_result_po = comm::port::<str>();
        let server_result_ch = comm::chan(server_result_po);

        let cont_po = comm::port::<()>();
        let cont_ch = comm::chan(cont_po);
        // server
        task::spawn_sched(task::manual_threads(1u)) {||
            let actual_req = comm::listen {|server_ch|
                run_tcp_test_server(
                    server_ip,
                    server_port,
                    expected_resp,
                    server_ch,
                    cont_ch,
                    hl_loop)
            };
            server_result_ch.send(actual_req);
        };
        comm::recv(cont_po);
        // this one should fail..
        let listen_err = run_tcp_test_server_fail(
                            server_ip,
                            server_port,
                            hl_loop);
        // client.. just doing this so that the first server tears down
        log(debug, "server started, firing up client..");
        comm::listen {|client_ch|
            run_tcp_test_client(
                server_ip,
                server_port,
                expected_req,
                client_ch,
                hl_loop)
        };
        alt listen_err {
          address_in_use {
            assert true;
          }
          _ {
            fail "expected address_in_use listen error,"+
                      "but got a different error varient. check logs.";
          }
        }
    }
    fn impl_gl_tcp_ipv4_server_access_denied() {
        let hl_loop = uv::global_loop::get();
        let server_ip = "127.0.0.1";
        let server_port = 80u;
        // this one should fail..
        let listen_err = run_tcp_test_server_fail(
                            server_ip,
                            server_port,
                            hl_loop);
        alt listen_err {
          access_denied {
            assert true;
          }
          _ {
            fail "expected address_in_use listen error,"+
                      "but got a different error varient. check logs.";
          }
        }
    }
    fn impl_gl_tcp_ipv4_server_client_reader_writer() {
        let iotask = uv::global_loop::get();
        let server_ip = "127.0.0.1";
        let server_port = 8891u;
        let expected_req = "ping";
        let expected_resp = "pong";

        let server_result_po = comm::port::<str>();
        let server_result_ch = comm::chan(server_result_po);

        let cont_po = comm::port::<()>();
        let cont_ch = comm::chan(cont_po);
        // server
        task::spawn_sched(task::manual_threads(1u)) {||
            let actual_req = comm::listen {|server_ch|
                run_tcp_test_server(
                    server_ip,
                    server_port,
                    expected_resp,
                    server_ch,
                    cont_ch,
                    iotask)
            };
            server_result_ch.send(actual_req);
        };
        comm::recv(cont_po);
        // client
        let server_addr = ip::v4::parse_addr(server_ip);
        let conn_result = connect(server_addr, server_port, iotask);
        if result::is_err(conn_result) {
            assert false;
        }
        let sock_buf = @socket_buf(result::unwrap(conn_result));
        buf_write(sock_buf as io::writer, expected_req);

        // so contrived!
        let actual_resp = str::as_bytes(expected_resp) {|resp_buf|
            buf_read(sock_buf as io::reader,
                     vec::len(resp_buf))
        };

        let actual_req = comm::recv(server_result_po);
        log(debug, #fmt("REQ: expected: '%s' actual: '%s'",
                       expected_req, actual_req));
        log(debug, #fmt("RESP: expected: '%s' actual: '%s'",
                       expected_resp, actual_resp));
        assert str::contains(actual_req, expected_req);
        assert str::contains(actual_resp, expected_resp);
    }

    fn buf_write(+w: io::writer, val: str) {
        log(debug, #fmt("BUF_WRITE: val len %?", str::len(val)));
        str::byte_slice(val) {|b_slice|
            log(debug, #fmt("BUF_WRITE: b_slice len %?",
                            vec::len(b_slice)));
            w.write(b_slice)
        }
    }

    fn buf_read(+r: io::reader, len: uint) -> str {
        let new_bytes = r.read_bytes(len);
        log(debug, #fmt("in buf_read.. new_bytes len: %?",
                        vec::len(new_bytes)));
        str::from_bytes(new_bytes)
    }

    fn run_tcp_test_server(server_ip: str, server_port: uint, resp: str,
                          server_ch: comm::chan<str>,
                          cont_ch: comm::chan<()>,
                          iotask: iotask) -> str {
        let server_ip_addr = ip::v4::parse_addr(server_ip);
        let listen_result = listen(server_ip_addr, server_port, 128u, iotask,
            // on_establish_cb -- called when listener is set up
            {|kill_ch|
                log(debug, #fmt("establish_cb %?",
                    kill_ch));
                comm::send(cont_ch, ());
            },
            // risky to run this on the loop, but some users
            // will want the POWER
            {|new_conn, kill_ch|
            log(debug, "SERVER: new connection!");
            comm::listen {|cont_ch|
                task::spawn_sched(task::manual_threads(1u)) {||
                    log(debug, "SERVER: starting worker for new req");

                    let accept_result = accept(new_conn);
                    log(debug, "SERVER: after accept()");
                    if result::is_err(accept_result) {
                        log(debug, "SERVER: error accept connection");
                        let err_data = result::get_err(accept_result);
                        comm::send(kill_ch, some(err_data));
                        log(debug,
                            "SERVER/WORKER: send on err cont ch");
                        cont_ch.send(());
                    }
                    else {
                        log(debug,
                            "SERVER/WORKER: send on cont ch");
                        cont_ch.send(());
                        let sock = result::unwrap(accept_result);
                        log(debug, "SERVER: successfully accepted"+
                            "connection!");
                        let received_req_bytes = read(sock, 0u);
                        alt received_req_bytes {
                          result::ok(data) {
                            log(debug, "SERVER: got REQ str::from_bytes..");
                            log(debug, #fmt("SERVER: REQ data len: %?",
                                            vec::len(data)));
                            server_ch.send(
                                str::from_bytes(data));
                            log(debug, "SERVER: before write");
                            tcp_write_single(sock, str::bytes(resp));
                            log(debug, "SERVER: after write.. die");
                            comm::send(kill_ch, none);
                          }
                          result::err(err_data) {
                            log(debug, #fmt("SERVER: error recvd: %s %s",
                                err_data.err_name, err_data.err_msg));
                            comm::send(kill_ch, some(err_data));
                            server_ch.send("");
                          }
                        }
                        log(debug, "SERVER: worker spinning down");
                    }
                }
                log(debug, "SERVER: waiting to recv on cont_ch");
                cont_ch.recv()
            };
            log(debug, "SERVER: recv'd on cont_ch..leaving listen cb");
        });
        // err check on listen_result
        if result::is_err(listen_result) {
            alt result::get_err(listen_result) {
              generic_listen_err(name, msg) {
                fail #fmt("SERVER: exited abnormally name %s msg %s",
                                name, msg);
              }
              access_denied {
                fail "SERVER: exited abnormally, got access denied..";
              }
              address_in_use {
                fail "SERVER: exited abnormally, got address in use...";
              }
            }
        }
        let ret_val = server_ch.recv();
        log(debug, #fmt("SERVER: exited and got ret val: '%s'", ret_val));
        ret_val
    }

    fn run_tcp_test_server_fail(server_ip: str, server_port: uint,
                          iotask: iotask) -> tcp_listen_err_data {
        let server_ip_addr = ip::v4::parse_addr(server_ip);
        let listen_result = listen(server_ip_addr, server_port, 128u, iotask,
            // on_establish_cb -- called when listener is set up
            {|kill_ch|
                log(debug, #fmt("establish_cb %?",
                    kill_ch));
            },
            {|new_conn, kill_ch|
                fail #fmt("SERVER: shouldn't be called.. %? %?",
                           new_conn, kill_ch);
        });
        // err check on listen_result
        if result::is_err(listen_result) {
            result::get_err(listen_result)
        }
        else {
            fail "SERVER: did not fail as expected"
        }
    }

    fn run_tcp_test_client(server_ip: str, server_port: uint, resp: str,
                          client_ch: comm::chan<str>,
                          iotask: iotask) -> result::result<str,
                                                    tcp_connect_err_data> {
        let server_ip_addr = ip::v4::parse_addr(server_ip);

        log(debug, "CLIENT: starting..");
        let connect_result = connect(server_ip_addr, server_port, iotask);
        if result::is_err(connect_result) {
            log(debug, "CLIENT: failed to connect");
            let err_data = result::get_err(connect_result);
            err(err_data)
        }
        else {
            let sock = result::unwrap(connect_result);
            let resp_bytes = str::bytes(resp);
            tcp_write_single(sock, resp_bytes);
            let read_result = sock.read(0u);
            if read_result.is_err() {
                log(debug, "CLIENT: failure to read");
                ok("")
            }
            else {
                client_ch.send(str::from_bytes(read_result.get()));
                let ret_val = client_ch.recv();
                log(debug, #fmt("CLIENT: after client_ch recv ret: '%s'",
                   ret_val));
                ok(ret_val)
            }
        }
    }

    fn tcp_write_single(sock: tcp_socket, val: ~[u8]) {
        let write_result_future = sock.write_future(val);
        let write_result = write_result_future.get();
        if result::is_err(write_result) {
            log(debug, "tcp_write_single: write failed!");
            let err_data = result::get_err(write_result);
            log(debug, #fmt("tcp_write_single err name: %s msg: %s",
                err_data.err_name, err_data.err_msg));
            // meh. torn on what to do here.
            fail "tcp_write_single failed";
        }
    }
}<|MERGE_RESOLUTION|>--- conflicted
+++ resolved
@@ -758,24 +758,15 @@
         read(self, timeout_msecs)
     }
     fn read_future(timeout_msecs: uint) ->
-<<<<<<< HEAD
         future<result::result<~[u8], tcp_err_data>> {
-=======
-        future::future<result::result<[u8]/~, tcp_err_data>> {
->>>>>>> 483aee8d
         read_future(self, timeout_msecs)
     }
     fn write(raw_write_data: ~[u8])
         -> result::result<(), tcp_err_data> {
         write(self, raw_write_data)
     }
-<<<<<<< HEAD
     fn write_future(raw_write_data: ~[u8])
         -> future<result::result<(), tcp_err_data>> {
-=======
-    fn write_future(raw_write_data: [u8]/~)
-        -> future::future<result::result<(), tcp_err_data>> {
->>>>>>> 483aee8d
         write_future(self, raw_write_data)
     }
 }
@@ -1027,7 +1018,6 @@
     }
 }
 
-<<<<<<< HEAD
 // various recv_* can use a tcp_conn_port can re-use this..
 fn conn_port_new_tcp_socket(
     stream_handle_ptr: *uv::ll::uv_tcp_t,
@@ -1057,8 +1047,6 @@
     result::ok(tcp_socket(client_socket_data))
 }
 
-=======
->>>>>>> 483aee8d
 enum tcp_new_connection {
     new_tcp_conn(*uv::ll::uv_tcp_t)
 }
