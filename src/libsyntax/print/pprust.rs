--- conflicted
+++ resolved
@@ -177,7 +177,7 @@
     to_str(p, |a,b| print_path(a, b, false), intr)
 }
 
-pub fn fun_to_str(decl: ast::fn_decl, name: ast::ident,
+pub fn fun_to_str(decl: &ast::fn_decl, name: ast::ident,
                   generics: &ast::Generics, intr: @ident_interner) -> ~str {
     do io::with_str_writer |wr| {
         let s = rust_printer(wr, intr);
@@ -427,12 +427,12 @@
       }
       ast::ty_bare_fn(f) => {
           print_ty_fn(s, Some(f.abi), None, None,
-                      f.purity, ast::Many, f.decl, None,
+                      f.purity, ast::Many, &f.decl, None,
                       None, None);
       }
       ast::ty_closure(f) => {
           print_ty_fn(s, None, Some(f.sigil), f.region,
-                      f.purity, f.onceness, f.decl, None,
+                      f.purity, f.onceness, &f.decl, None,
                       None, None);
       }
       ast::ty_path(path, _) => print_path(s, path, print_colons),
@@ -463,15 +463,9 @@
     hardbreak_if_not_bol(s);
     maybe_print_comment(s, item.span.lo);
     print_outer_attributes(s, item.attrs);
-<<<<<<< HEAD
     match /*bad*/ copy item.node {
-      ast::foreign_item_fn(decl, purity, typarams) => {
-        print_fn(s, decl, Some(purity), item.ident, typarams, None,
-=======
-    match item.node {
-      ast::foreign_item_fn(decl, purity, ref generics) => {
+      ast::foreign_item_fn(ref decl, purity, ref generics) => {
         print_fn(s, decl, Some(purity), item.ident, generics, None,
->>>>>>> d0a12347
                  ast::inherited);
         end(s); // end head-ibox
         word(s.s, ~";");
@@ -513,7 +507,7 @@
       ast::item_fn(ref decl, purity, ref typarams, ref body) => {
         print_fn(
             s,
-            /* FIXME (#2543) */ copy *decl,
+            decl,
             Some(purity),
             item.ident,
             typarams,
@@ -576,7 +570,7 @@
           print_struct(s, struct_def, generics, item.ident, item.span);
       }
 
-      ast::item_impl(ref generics, opt_trait, ty, methods) => {
+      ast::item_impl(ref generics, opt_trait, ty, ref methods) => {
         head(s, visibility_qualified(item.vis, ~"impl"));
         if !generics.is_empty() {
             print_generics(s, generics);
@@ -855,13 +849,8 @@
     maybe_print_comment(s, m.span.lo);
     print_outer_attributes(s, m.attrs);
     print_ty_fn(s, None, None, None, m.purity, ast::Many,
-<<<<<<< HEAD
-                m.decl, Some(m.ident), Some(/*bad*/ copy m.tps),
+                &m.decl, Some(m.ident), Some(&m.generics),
                 Some(/*bad*/ copy m.self_ty.node));
-=======
-                m.decl, Some(m.ident), Some(&m.generics),
-                Some(m.self_ty.node));
->>>>>>> d0a12347
     word(s.s, ~";");
 }
 
@@ -876,7 +865,7 @@
     hardbreak_if_not_bol(s);
     maybe_print_comment(s, meth.span.lo);
     print_outer_attributes(s, meth.attrs);
-    print_fn(s, meth.decl, Some(meth.purity),
+    print_fn(s, &meth.decl, Some(meth.purity),
              meth.ident, &meth.generics, Some(meth.self_ty.node),
              meth.vis);
     word(s.s, ~" ");
@@ -1368,7 +1357,7 @@
         ibox(s, 0u);
         print_fn_header_info(s, None, None, ast::Many,
                              Some(sigil), ast::inherited);
-        print_fn_args_and_ret(s, /* FIXME (#2543) */ copy *decl, None);
+        print_fn_args_and_ret(s, decl, None);
         space(s.s);
         print_block(s, body);
       }
@@ -1378,7 +1367,7 @@
         // we are inside.
         //
         // if !decl.inputs.is_empty() {
-        print_fn_block_args(s, /* FIXME (#2543) */ copy *decl);
+        print_fn_block_args(s, decl);
         space(s.s);
         // }
         assert body.node.stmts.is_empty();
@@ -1727,7 +1716,7 @@
 }
 
 pub fn print_fn(s: @ps,
-                decl: ast::fn_decl,
+                decl: &ast::fn_decl,
                 purity: Option<ast::purity>,
                 name: ast::ident,
                 generics: &ast::Generics,
@@ -1741,7 +1730,7 @@
     print_fn_args_and_ret(s, decl, opt_self_ty);
 }
 
-pub fn print_fn_args(s: @ps, decl: ast::fn_decl,
+pub fn print_fn_args(s: @ps, decl: &ast::fn_decl,
                  opt_self_ty: Option<ast::self_ty_>) {
     // It is unfortunate to duplicate the commasep logic, but we we want the
     // self type and the args all in the same box.
@@ -1759,7 +1748,7 @@
     end(s);
 }
 
-pub fn print_fn_args_and_ret(s: @ps, decl: ast::fn_decl,
+pub fn print_fn_args_and_ret(s: @ps, decl: &ast::fn_decl,
                              opt_self_ty: Option<ast::self_ty_>) {
     popen(s);
     print_fn_args(s, decl, opt_self_ty);
@@ -1776,7 +1765,7 @@
     }
 }
 
-pub fn print_fn_block_args(s: @ps, decl: ast::fn_decl) {
+pub fn print_fn_block_args(s: @ps, decl: &ast::fn_decl) {
     word(s.s, ~"|");
     print_fn_args(s, decl, None);
     word(s.s, ~"|");
@@ -1988,7 +1977,7 @@
                    opt_region: Option<@ast::region>,
                    purity: ast::purity,
                    onceness: ast::Onceness,
-                   decl: ast::fn_decl, id: Option<ast::ident>,
+                   decl: &ast::fn_decl, id: Option<ast::ident>,
                    generics: Option<&ast::Generics>,
                    opt_self_ty: Option<ast::self_ty_>) {
     ibox(s, indent_unit);
@@ -2003,11 +1992,7 @@
     print_onceness(s, onceness);
     word(s.s, ~"fn");
     match id { Some(id) => { word(s.s, ~" "); print_ident(s, id); } _ => () }
-<<<<<<< HEAD
-    match /*bad*/ copy tps { Some(tps) => print_type_params(s, tps), _ => () }
-=======
-    match generics { Some(g) => print_generics(s, g), _ => () }
->>>>>>> d0a12347
+    match /*bad*/ copy generics { Some(g) => print_generics(s, g), _ => () }
     zerobreak(s.s);
 
     popen(s);
@@ -2333,7 +2318,7 @@
         let mock_interner = parse::token::mk_fake_ident_interner();
         let abba_ident = mock_interner.intern(@~"abba");
 
-        let decl: ast::fn_decl = ast::fn_decl {
+        let decl = ast::fn_decl {
             inputs: ~[],
             output: @ast::Ty {id: 0,
                               node: ast::ty_nil,
@@ -2341,7 +2326,7 @@
             cf: ast::return_val
         };
         let generics = ast_util::empty_generics();
-        check_equal (&fun_to_str(decl, abba_ident, &generics, mock_interner),
+        check_equal (&fun_to_str(&decl, abba_ident, &generics, mock_interner),
                      &~"fn abba()");
     }
 
